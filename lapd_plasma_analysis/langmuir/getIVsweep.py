import numpy as np
import astropy.units as u
from bapsflib import lapd
from warnings import warn


<<<<<<< HEAD
def get_isweep_vsweep(filename, vsweep_bc, isweep_metadatas, voltage_gain, orientation):
    r"""Reads all current and voltage sweep data from an HDF5 file.
=======
def get_sweep_voltage(filename, vsweep_bc, voltage_gain):
    """
    Reads the voltage applied to Langmuir probes from an HDF5 file.
    Note that one single sweep voltage signal is applied to all Langmuir probes in each experiment.
>>>>>>> bd047efd

    Parameters
    ----------
    filename : `str`
        File path of the HDF5 file (should end in '.hdf5')

    vsweep_bc : `tuple` or `list`
<<<<<<< HEAD
        The board and channel number for the V-sweep data. The format is
        (board number, channel number)-- this should be the output of
        `lapd_plasma_analysis.langmuir.configurations.get_vsweep_bc`

    isweep_metadatas : `numpy.ndarray`
        Structured array of board, channel, receptacle, port, face, resistance,
        and area of each I-sweep signal. This should be the output of
        `lapd_plasma_analysis.langmuir.configurations.get_langmuir_config`

    voltage_gain : `float`
        Value of scaling constant for getting real bias voltage from
        V-sweep data (the output of `lapd_plasma_analysis.langmuir.configurations.get_voltage_gain`)

    orientation : `int`
        1 or -1, depending on if I-sweep should be inverted before analysis (the
        output of `lapd_plasma_analysis.langmuir.configurations.get_orientation`)

    Returns
    -------
    `tuple`
        (`bias`, `currents`, `positions`, `dt`)
        `bias`: 
        'currents':
        'positions':
        'dt':
=======
        board and channel number of vsweep data in HDF5 file (WIP)
    voltage_gain : `float`
        Numerical value of scaling constant for calculating real bias voltages from abstract vsweep data.

    Returns
    -------
    bias : `astropy.units.Quantity`
        Array of applied sweep voltage with dimensions of position, shot, and frame, e.g. of shape (71, 15, 55296).
    dt : `astropy.units.Quantity`
        Timestep in between individual Langmuir probe voltage and current measurements, sometimes referred to
        as "frames". One frame is only a tiny part of a single sweep curve, so the time in between Langmuir probe
        temperature and density measurements (the time in between voltage/current sweeps) is much larger.
    """
>>>>>>> bd047efd

    """
    with lapd.File(filename) as lapd_file:
        vsweep = lapd_file.read_data(*vsweep_bc, silent=True)

    dt = vsweep.dt
    vsweep = vsweep['signal']

    # Convert to real units (not abstract)
    bias = vsweep * voltage_gain * u.V

    return bias, dt


def get_sweep_current(filename, isweep_metadata, orientation):
    """
    Reads the current collected by a Langmuir probe from an HDF5 file.
    Note that one sweep current signal is collected for every face on every Langmuir probe in each experiment.

    Parameters
    ----------
    filename : `str`
        file path of HDF5 file from LAPD (WIP)
    isweep_metadata : `numpy.ndarray` of `int` and `str`
        structured array of board, channel, receptacle, port, face, resistance, and area for each isweep signal (WIP)
    orientation : {+1, -1}
        +1 or -1, depending on if Isweep should be inverted before analysis (WIP)

    Returns
    -------
    bias, current, positions, dt: v_sweep array, i_sweeps array, position array, and timestep amount (WIP)
    """

    with lapd.File(filename) as lapd_file:
        # TODO revise
        #  isweep_metadata is a structured Numpy array storing the digitizer and motor information for Langmuir probes.
        #  It can have one or zero dimensions. Zero dimensions is possible if there is only one source of sweep current.

        isweep = lapd_file.read_data(isweep_metadata['board'], isweep_metadata['channel'], silent=True)['signal']

        # TODO revise List of motor data about the probe associated with each isweep signal.
        #   Motor data may be repeated, for example if two isweep signals were taken using two faces on the same probe.
        motor_data = lapd_file.read_controls([("6K Compumotor", isweep_metadata['receptacle'])], silent=True)

    # Convert to real units (not abstract)
    current = isweep / isweep_metadata['resistance'] / isweep_metadata['gain'] * u.A

    # Subtract out average of last thousand current measurements for each isweep signal,
    #   as this should be a while after the plasma has dissipated and thus be equal to zero.
    #   This eliminates any persistent DC offset current from the probe.
    current -= np.mean(current[..., -1000:], axis=-1, keepdims=True)

    # Up-down orientation of sweep is hardcoded for an entire experiment, e.g. November_2022, in configurations.py
    current *= orientation

    return current, motor_data


def get_shot_positions(isweep_motor_data):
    """ (WIP) """
    num_shots = len(isweep_motor_data['shotnum'])
    shot_positions = np.round(isweep_motor_data['xyz'], 1)

    z_positions = shot_positions[:, 2]
    if np.amin(z_positions) != np.amax(z_positions):
        raise ValueError("Varying z-position when only x and/or y variation expected")
    # Generate list of all unique (x, y) positions; save z-position for later?
    positions, inverse, counts = np.unique(shot_positions[:, :2], axis=0, return_inverse=True, return_counts=True)
    num_positions = len(positions)
    if num_shots % num_positions != 0:

        shots_per_position = np.min(counts)
        message = (f"{num_shots} shots do not evenly divide into {num_positions} unique positions. "
                   f"Only considering first {shots_per_position} shots per position; others are discarded.")
        warn(message)
        new_num_shots = num_positions * shots_per_position
        selected_shots = np.zeros((new_num_shots,), dtype=int)
        for i in range(len(positions)):
            # For each unique position, return shot indices located at that position
            shot_indices_for_position = np.all(shot_positions[:, :2] == positions[i], axis=1).nonzero()[0]

            # Produce indices of shots that exclude those in excess of the first shots_per_position at that position
            shot_indices_for_position = shot_indices_for_position[:shots_per_position]
            selected_shots[shots_per_position * i:shots_per_position * (i + 1)] = shot_indices_for_position

        shot_positions = shot_positions[selected_shots]

    else:
        shots_per_position = int(num_shots // num_positions)
        selected_shots = np.arange(num_shots)

    xy_at_positions = shot_positions[:, :2].reshape((num_positions, shots_per_position, 2))  # (x, y) at shots by pos.
    if not (np.max(xy_at_positions, axis=1) == np.min(xy_at_positions, axis=1)).all():
        raise ValueError("Non-uniform position values when grouping sweep data by position")

    return positions, num_positions, shots_per_position, selected_shots<|MERGE_RESOLUTION|>--- conflicted
+++ resolved
@@ -4,15 +4,10 @@
 from warnings import warn
 
 
-<<<<<<< HEAD
-def get_isweep_vsweep(filename, vsweep_bc, isweep_metadatas, voltage_gain, orientation):
-    r"""Reads all current and voltage sweep data from an HDF5 file.
-=======
 def get_sweep_voltage(filename, vsweep_bc, voltage_gain):
     """
     Reads the voltage applied to Langmuir probes from an HDF5 file.
     Note that one single sweep voltage signal is applied to all Langmuir probes in each experiment.
->>>>>>> bd047efd
 
     Parameters
     ----------
@@ -20,36 +15,14 @@
         File path of the HDF5 file (should end in '.hdf5')
 
     vsweep_bc : `tuple` or `list`
-<<<<<<< HEAD
+
         The board and channel number for the V-sweep data. The format is
         (board number, channel number)-- this should be the output of
         `lapd_plasma_analysis.langmuir.configurations.get_vsweep_bc`
-
-    isweep_metadatas : `numpy.ndarray`
-        Structured array of board, channel, receptacle, port, face, resistance,
-        and area of each I-sweep signal. This should be the output of
-        `lapd_plasma_analysis.langmuir.configurations.get_langmuir_config`
-
+        
     voltage_gain : `float`
         Value of scaling constant for getting real bias voltage from
         V-sweep data (the output of `lapd_plasma_analysis.langmuir.configurations.get_voltage_gain`)
-
-    orientation : `int`
-        1 or -1, depending on if I-sweep should be inverted before analysis (the
-        output of `lapd_plasma_analysis.langmuir.configurations.get_orientation`)
-
-    Returns
-    -------
-    `tuple`
-        (`bias`, `currents`, `positions`, `dt`)
-        `bias`: 
-        'currents':
-        'positions':
-        'dt':
-=======
-        board and channel number of vsweep data in HDF5 file (WIP)
-    voltage_gain : `float`
-        Numerical value of scaling constant for calculating real bias voltages from abstract vsweep data.
 
     Returns
     -------
@@ -59,9 +32,6 @@
         Timestep in between individual Langmuir probe voltage and current measurements, sometimes referred to
         as "frames". One frame is only a tiny part of a single sweep curve, so the time in between Langmuir probe
         temperature and density measurements (the time in between voltage/current sweeps) is much larger.
-    """
->>>>>>> bd047efd
-
     """
     with lapd.File(filename) as lapd_file:
         vsweep = lapd_file.read_data(*vsweep_bc, silent=True)
@@ -85,13 +55,15 @@
     filename : `str`
         file path of HDF5 file from LAPD (WIP)
     isweep_metadata : `numpy.ndarray` of `int` and `str`
-        structured array of board, channel, receptacle, port, face, resistance, and area for each isweep signal (WIP)
+        structured array of board, channel, receptacle, port, face, resistance, and area for each isweep signal. 
+        This should be the output of `lapd_plasma_analysis.langmuir.configurations.get_langmuir_config`.
     orientation : {+1, -1}
-        +1 or -1, depending on if Isweep should be inverted before analysis (WIP)
+        +1 or -1, depending on if I_sweep should be inverted before analysis (WIP). This is 
+        the output of `lapd_plasma_analysis.langmuir.configurations.get_orientation`.
 
     Returns
     -------
-    bias, current, positions, dt: v_sweep array, i_sweeps array, position array, and timestep amount (WIP)
+    bias, current, positions, dt: v_sweep array, i_sweep array, position array, and timestep amount (WIP)
     """
 
     with lapd.File(filename) as lapd_file:
