--- conflicted
+++ resolved
@@ -146,14 +146,8 @@
         try:
             loc_x, loc_y = x[x_y_shot_ramp_to_plot[0]], y[x_y_shot_ramp_to_plot[1]]
             loc = (positions == [loc_x, loc_y]).all(axis=1).nonzero()[0][0]
-<<<<<<< HEAD
-            chara_to_plot = characteristics_array[(isweep_x_y_shot_ramp_to_plot[0], loc,
-                                                   *isweep_x_y_shot_ramp_to_plot[3:])]
 
-
-=======
             chara_to_plot = characteristics_array[(loc, *x_y_shot_ramp_to_plot[2:])]
->>>>>>> 815f7425
             """ while chara_view_mode not in ["s", "a"]:
                 chara_view_mode = input("(S)how current plot or (a)dd another Characteristic?").lower()
             if chara_view_mode == "s": """
