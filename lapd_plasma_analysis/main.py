"""
The lapd-plasma-analysis repository was written by Leo Murphy and Michael Campagna
based on code written in MATLAB by Conor Perks (MIT) and using the PlasmaPy and
bapsflib libraries. Comments are added inline. Separate documentation is under construction.
"""

from lapd_plasma_analysis.file_access import ask_yes_or_no, choose_multiple_list
from lapd_plasma_analysis.fluctuations.interface_with_main import ask_about_plots

from lapd_plasma_analysis.langmuir.configurations import get_config_id
from lapd_plasma_analysis.langmuir.analysis import (get_langmuir_datasets, get_diagnostics_to_plot, save_datasets_nc,
                                                    print_user_file_choices)
from lapd_plasma_analysis.langmuir.plots import *

from lapd_plasma_analysis.mach.analysis import get_mach_datasets, get_velocity_datasets

<<<<<<< HEAD
import os
import xarray as xr


# HDF5 file directory; end path with a slash                            # TODO user adjust
# ----------------------------------------------------------------------------------------
hdf5_folder = "/home/michael/Documents/school/Plasma/LAPD Plasma Analysis/HDF5 Files/March_2022_HDF5 and NetCDF/"
=======
# ----------------------------------------------------------------------------------------

# HDF5 file directory; end path with a slash                            # TODO user adjust
hdf5_folder = "/Users/leomurphy/lapd-data/combined/"
>>>>>>> 815f7425
# hdf5_folder = "/Users/leomurphy/lapd-data/November_2022/"
# hdf5_folder = "/Users/leomurphy/lapd-data/April_2018/"
# hdf5_folder = "/Users/leomurphy/lapd-data/March_2022/"
# hdf5_folder = "/Users/leomurphy/lapd-data/November_2022/all/"
# hdf5_folder = "/Users/leomurphy/lapd-data/January_2024/"

assert hdf5_folder.endswith("/")

# ----------------------------------------------------------------------------------------

# Langmuir & Mach NetCDF directories; end path with a slash             # TODO user adjust
langmuir_nc_folder = hdf5_folder + "lang_nc/"
mach_nc_folder = hdf5_folder + "mach_nc/"
flux_nc_folder = hdf5_folder + "flux_nc/"

# ----------------------------------------------------------------------------------------

# Interferometry file directory; end path with a slash                  # TODO user adjust
interferometry_folder = ("/Users/leomurphy/lapd-data/November_2022/uwave_288_GHz_waveforms/"
                         if "November_2022" in hdf5_folder else hdf5_folder)

# ----------------------------------------------------------------------------------------

# Interferometry & Mach access modes. Options are "skip", "append", "overwrite"; recommended is "append".
interferometry_mode = "skip"                                            # TODO user adjust
mach_velocity_mode = "skip"                                           # not fully implemented

# ----------------------------------------------------------------------------------------

# isweep_choice is user choice for probe or linear combination to plot; see isweep_selector in helper.py for more
# e.g. coefficients are for [[p1f1, p1f2], [p2f1, p2f2]]
isweep_choices = [[[1, 0], [0, 0]],     # . 1st combination to plot: 1 * (first face on first probe)
                  [[0, 0], [1, 0]]]     # . 2nd combination to plot: 1 * (first face on second probe)
# isweep_choices = [[[1, 0], [-1, 0]]]  # .     combination to plot: 1 * (face 1 on probe 1) - 1 * (face 1 on probe 2)

# ----------------------------------------------------------------------------------------

# Other user parameters
bimaxwellian = False
core_radius = 21. * u.cm                                                # TODO user can adjust (26 cm in MATLAB code)
plot_tolerance = np.nan  # 0.25                                         # TODO user can adjust
velocity_plot_unit = u.km / u.s         # TODO not yet working          # TODO adjust
display_core_steady_state_lines = True                                  # user can adjust

# ----------------------------------------------------------------------------------------

# Optional directory to save plots; end path with a slash.              # TODO user adjust
<<<<<<< HEAD
# ----------------------------------------------------------------------------------------
plot_save_folder = (" ")
=======
plot_save_folder = ("/Users/leomurphy/Desktop/wm/Plasma research/Research images/Research images spring 2024/"
                    "new research plots mar-apr 2024/saved plots/")
>>>>>>> 815f7425

# ----------------------------------------------------------------------------------------

# Diagram of LAPD
#
#           <- ~18m plasma length ->
#  __________________________________
#  |||     '                        |       A
#  |||     '                        |       |  ~60 cm plasma diameter
#  |||_____'________________________|       V
#  (a)    (b)                      (c)
#
#        +z direction (+ports) -->>
#                  plasma flow -->>
#            magnetic field B0 <<--
#
# a) heated LaB6 cathode
# b) grid anode
# c) end anode


if __name__ == "__main__":

    # TODO list of hardcoded parameters
    #    (16 ms, 24 ms) for January_2024 steady state period (detect_steady_state_period in diagnostics.py)
    #    (27 ms, 33 ms) for January_2024 second steady-state period (main.py, below)

    # TODO make table linking variable name to LaTeX code, e.g. "nu_ei" --> "\nu_{ei}",
    #    to make it possible to change colorbar label on plots when diagnostic variable is changed
    # TODO do both non-bimaxwellian and bimaxwellian analysis and store in same NetCDF file?

    print("\n===== Langmuir probe analysis =====")
    print_user_file_choices(hdf5_folder, langmuir_nc_folder, interferometry_folder, interferometry_mode, isweep_choices)
    datasets, steady_state_times_runs, hdf5_paths = get_langmuir_datasets(
        langmuir_nc_folder, hdf5_folder, interferometry_folder, interferometry_mode,
        core_radius, bimaxwellian, plot_save_folder)

    print("\n===== Flux probe analysis =====")
    print("Only data from March 2022 is currently supported.")
    files_in_flux_nc = os.listdir(flux_nc_folder)
    print(r"Choose one of the following NetCDF files to analyze,\n"
          r"or press Enter to retrieve data from HDF5 files")
    choice_indices = choose_multiple_list(files_in_flux_nc, "Flux NetCDF file")
    if choice_indices != []:
        assert len(choice_indices) == 1, "Only one NetCDF file is currently supported."
        ask_about_plots(xr.open_dataset(flux_nc_folder+files_in_flux_nc[choice_indices[0]]))



    print("\n===== Mach probe analysis =====")
    mach_datasets = get_mach_datasets(mach_nc_folder, hdf5_folder, datasets, hdf5_paths, mach_velocity_mode)
    if len(mach_datasets) > 0:
        datasets = get_velocity_datasets(datasets, mach_datasets, mach_velocity_mode)
        save_datasets_nc(datasets, langmuir_nc_folder, "lang_", bimaxwellian)
        print(f"Velocities will be plotted in {str(velocity_plot_unit)}. Ensure that plots are labeled correctly.")

    # Get possible diagnostics and their full names, e.g. "n_e" and "Electron density", and ask user to select some
    diagnostic_name_dict = {key: get_title(key) for key in set.intersection(*[set(dataset) for dataset in datasets])}
    diagnostics_to_plot_list = get_diagnostics_to_plot(diagnostic_name_dict)
    print("Diagnostics selected:", diagnostics_to_plot_list)

    # Print steady state periods detected or hardcoded for each experiment
    if ask_yes_or_no("Print steady state periods? (y/n) "):
        for i in range(len(datasets)):
            print(f"\t{get_exp_run_string(datasets[i].attrs)}: {steady_state_times_runs[i]}")

    # Plot chosen diagnostics for each individual dataset
    if ask_yes_or_no("Generate contour plot of selected diagnostics over time and radial position? (y/n) "):
        for plot_diagnostic in diagnostics_to_plot_list:
            for i in range(len(datasets)):
                plot_linear_diagnostic(datasets[i], isweep_choices, plot_diagnostic, 'contour',
                                       steady_state_times_runs[i],
                                       display_core_steady_state=True, core_radius=core_radius)

    # Plot radial profiles of diagnostic (steady-state time average), with color corresponding to first attribute
    #    and plot position on multiplot corresponding to second attribute
    if ask_yes_or_no("Generate line plot of selected diagnostics over radial position? (y/n) "):
        for plot_diagnostic in diagnostics_to_plot_list:
            multiplot_linear_diagnostic(datasets, plot_diagnostic, isweep_choices, 'x',
                                        steady_state_by_runs=steady_state_times_runs, core_rad=core_radius,
                                        tolerance=plot_tolerance, display_core_steady_state=True,
                                        save_directory=plot_save_folder)

    # Plot time profiles
    if ask_yes_or_no("Generate line plot of selected diagnostics over time? (y/n) "):
        for plot_diagnostic in diagnostics_to_plot_list:
            multiplot_linear_diagnostic(datasets, plot_diagnostic, isweep_choices, 'time',
                                        steady_state_by_runs=steady_state_times_runs, core_rad=core_radius,
                                        save_directory=plot_save_folder)

    # Split two steady state periods for jan_2024 data: (16, 24) and (27, 33) and plot with dotted
    available_marker_styles = ('D', 'o', '^', 's')  # markers for Apr_18, Mar_22, Nov_22, Jan_24
    marker_styles = [available_marker_styles[get_config_id(dataset.attrs['Exp name'])] for dataset in datasets]
    datasets_split = datasets.copy()
    for i in range(len(datasets)):
        if datasets[i].attrs['Exp name'] == "January_2024":  # Add copies of Jan24 experiments at end for 2nd steady st.
            datasets_split += [datasets[i]]
            steady_state_times_runs += [(27, 33) * u.ms]
            marker_styles += ['x']

    # List that identifies probes and faces for 1) low-z/high-z and 2) midplane
    probes_faces_parallel = [((0, 0), (1, 0)) for dataset in datasets_split]
    probes_faces_midplane = [(1, 0) if dataset.attrs['Exp name'] == "January_2024" else (0, 0)
                             for dataset in datasets_split]
    # format:  (probe,   face),  (probe,   face), ...; each tuple specifies one probe-face combination
    #    e.g.  (probe 1, face 0) for January 2024 midplane probe-face tuple

    if ask_yes_or_no(f"Generate parallel plot of selected diagnostics? (y/n) "):
        for plot_diagnostic in diagnostics_to_plot_list:
            plot_parallel_diagnostic(datasets_split, steady_state_times_runs,
                                     probes_faces_midplane, probes_faces_parallel,
                                     marker_styles, diagnostic=plot_diagnostic, operation="mean",
                                     core_radius=core_radius, line_style='-', save_directory=plot_save_folder)

    at_least_two_diagnostics = (len(diagnostics_to_plot_list) >= 2)
    if at_least_two_diagnostics and ask_yes_or_no("Generate scatter plot of first two selected diagnostics? (y/n) "):
        scatter_plot_diagnostics(datasets_split, diagnostics_to_plot_list, steady_state_times_runs,
                                 probes_faces_midplane, marker_styles, operation="mean",
                                 core_radius=core_radius, save_directory=plot_save_folder)

    if ask_yes_or_no("Generate plot of gradient scale length by position for selected diagnostics? (y/n) "):
        for plot_diagnostic in diagnostics_to_plot_list:
            plot_parallel_inverse_scale_length(datasets_split, steady_state_times_runs, plot_diagnostic,
                                               probes_faces_midplane, probes_faces_parallel,
                                               marker_styles, "mean", core_radius, plot_save_folder,
                                               scale_length_mode="exponential")  # 'linear' or 'exponential'

    if ask_yes_or_no("Generate grid line plots for selected diagnostics? (y/n) "):
        time_unit = unit_safe(steady_state_times_runs[0])
        for x_dim in ("x", "time"):
            plot_grid(datasets, diagnostics_to_plot_list, steady_state_times_runs,
                      probes_faces_midplane, probes_faces_parallel, "mean", core_radius, x_dim,
                      num_rows=1, plot_save_folder=plot_save_folder)

    # (UNFINISHED) Shot plot: multiplot line diagnostics at specific time, with x-axis = x pos and curve color = shot #
    """if ask_yes_or_no("Generate line shot plot of selected diagnostics over radial position? (y/n) "):
        for plot_diagnostic in diagnostic_to_plot_list:
            multiplot_line_diagnostic(datasets, plot_diagnostic, isweep_choice, steady_state_plateaus_runs,
                                      tolerance=plot_tolerance)
    """

    #
    #
    #       Mach
    #       plots
    #       below
    #
    #

    print("\nBeginning Mach plots")

    if ask_yes_or_no("Plot contour plots for Mach number? (y/n) "):
        for i in range(len(mach_datasets)):
            mach_ds = mach_datasets[i]
            for variable in mach_ds:
                for probe in range(len(mach_ds.probe)):
                    da = mach_ds.isel(probe=probe)[variable].mean(dim='shot', keep_attrs=True).squeeze()
                    da.plot.contourf(vmax=np.nanquantile(da, 0.9), x='time')  # robust=True
                    title = f"{get_title(variable)} (Probe {mach_ds.probe[probe].item()})"
                    plt.title(get_exp_run_string(mach_ds.attrs) + "\n" + title)
                    plt.show()

    if ask_yes_or_no("Plot multiline plots for Mach number? (y/n) "):
        for i in range(len(mach_datasets)):
            mach_ds = mach_datasets[i]
            for variable in mach_ds:
                for probe in range(len(mach_ds.probe)):
                    z = (anode_z - mach_ds.coords['z'][probe].item() * u.cm).to(u.m).value
                    da = mach_ds.isel(probe=probe)[variable].mean(dim='shot', keep_attrs=True)
                    core_steady_state_profile = core_steady_state(da_input=da,
                                                                  steady_state_times=steady_state_times_runs[i],
                                                                  operation="mean",
                                                                  dims_to_keep=['x']  # , 'time']
                                                                  ).squeeze().plot(x='x', label=f"z = {z:.2f} m")
                plt.title(get_exp_run_string(mach_ds.attrs) + "\n" + get_title(variable))
                plt.legend()
                plt.tight_layout()
                plt.show()

    #
    #   Mixed plots and functions below
    #   (incorporating velocity and other diagnostics)
    #

    if ask_yes_or_no("Plot parallel plasma acceleration term versus parallel pressure gradient? (y/n) "):
        plot_acceleration_vs_pressure_gradient(datasets, steady_state_times_runs, core_radius,
                                               probes_faces_midplane, marker_styles, "mean",
                                               plot_save_folder, with_expectation=False)

    if ask_yes_or_no("Plot parallel plasma acceleration term versus parallel pressure gradient "
                     "with predicted trend lines? (y/n) "):
        plot_acceleration_vs_pressure_gradient(datasets, steady_state_times_runs, core_radius,
                                               probes_faces_midplane, marker_styles, "mean",
                                               plot_save_folder, with_expectation=True, offset=-2.7e7)

    if ask_yes_or_no("Print run parameters and diagnostics? (y/n) "):
        print(f"Run ID \t\t\t T_e \t\t n_i_OML \t\t\t P_from_n_i_OML \t\t nu_ei \t\t\t v_para ")
        for i in range(len(datasets_split)):
            dataset = datasets_split[i]
            probes_faces = probes_faces_parallel[i]

            core_steady_state_args = core_radius, steady_state_times_runs[i], "mean"
            density = []
            pressure = []
            temperature = []
            collision_frequency = []
            parallel_velocity = []
            for j in range(len(probes_faces)):
                ds = dataset[{"probe": probes_faces[j][0],
                              "face": probes_faces[j][1]}]
                temperature += [core_steady_state(ds['T_e'],                *core_steady_state_args).item()]
                pressure += [core_steady_state(ds['P_ei_from_n_i_OML'],     *core_steady_state_args).item()]
                density += [core_steady_state(ds['n_i_OML'],                *core_steady_state_args).item()]
                collision_frequency += [core_steady_state(ds['nu_ei'],      *core_steady_state_args).item()]
                parallel_velocity += [core_steady_state(ds['v_para'],       *core_steady_state_args).item()]
                # gas_pressure_torr = dataset.attrs['Fill pressure']
                # gas_density = dataset.attrs['Neutral density']

            print(f"{get_exp_run_string(datasets_split[i].attrs)} \t "
                  f"{temperature[0]:5.2f} {temperature[1]:5.2f} \t"
                  f"{density[0]:.2e} {density[1]:.2e} \t "
                  f"{pressure[0]:5.2f} {pressure[1]:5.2f} \t "
                  f"{collision_frequency[0]:.2e} {collision_frequency[1]:.2e} \t"
                  f"{parallel_velocity[0]:.2e} {parallel_velocity[1]:.2e} \t")


# TODO Not all MATLAB code has been transferred (e.g. ExB)
# QUESTION: can we calibrate both Langmuir probes using an interferometry ratio depending only on one of them? (NO)<|MERGE_RESOLUTION|>--- conflicted
+++ resolved
@@ -14,7 +14,6 @@
 
 from lapd_plasma_analysis.mach.analysis import get_mach_datasets, get_velocity_datasets
 
-<<<<<<< HEAD
 import os
 import xarray as xr
 
@@ -22,12 +21,7 @@
 # HDF5 file directory; end path with a slash                            # TODO user adjust
 # ----------------------------------------------------------------------------------------
 hdf5_folder = "/home/michael/Documents/school/Plasma/LAPD Plasma Analysis/HDF5 Files/March_2022_HDF5 and NetCDF/"
-=======
-# ----------------------------------------------------------------------------------------
-
-# HDF5 file directory; end path with a slash                            # TODO user adjust
-hdf5_folder = "/Users/leomurphy/lapd-data/combined/"
->>>>>>> 815f7425
+
 # hdf5_folder = "/Users/leomurphy/lapd-data/November_2022/"
 # hdf5_folder = "/Users/leomurphy/lapd-data/April_2018/"
 # hdf5_folder = "/Users/leomurphy/lapd-data/March_2022/"
@@ -75,13 +69,10 @@
 # ----------------------------------------------------------------------------------------
 
 # Optional directory to save plots; end path with a slash.              # TODO user adjust
-<<<<<<< HEAD
+
 # ----------------------------------------------------------------------------------------
 plot_save_folder = (" ")
-=======
-plot_save_folder = ("/Users/leomurphy/Desktop/wm/Plasma research/Research images/Research images spring 2024/"
-                    "new research plots mar-apr 2024/saved plots/")
->>>>>>> 815f7425
+
 
 # ----------------------------------------------------------------------------------------
 
